--- conflicted
+++ resolved
@@ -5,30 +5,13 @@
         <link>https://github.com/steipete/VibeMeter</link>
         <description>VibeMeter pre-release and beta updates feed</description>
         <language>en</language>
+        
         <item>
-<<<<<<< HEAD
-            <title>VibeMeter v1.0-beta.2</title>
-=======
             <title>VibeMeter 1.0-beta.2</title>
->>>>>>> 16f11e34
             <link>https://github.com/steipete/VibeMeter/releases/download/v1.0-beta.2/VibeMeter-1.0-beta.2.dmg</link>
             <sparkle:version>101</sparkle:version>
             <sparkle:shortVersionString>1.0-beta.2</sparkle:shortVersionString>
             <description><![CDATA[
-<<<<<<< HEAD
-                <h2>VibeMeter v1.0-beta.2</h2><p><strong>Pre-release version</strong></p><p><p>Pre-release version of VibeMeter v1.0-beta.2</p>
-<p></p>
-<p>⚠️ **This is a pre-release version** and may contain bugs or incomplete features.</p>
-<p></p>
-<p>This pre-release includes:</p></p>
-            ]]></description>
-            <pubDate>Wed, 04 Jun 2025 13:56:30 +0100</pubDate>
-            <enclosure 
-                url="https://github.com/steipete/VibeMeter/releases/download/v1.0-beta.2/VibeMeter-1.0-beta.2.dmg"
-                length="5591092"
-                type="application/octet-stream"
-                sparkle:edSignature="9ix0MxG6Phd0Se4/WpWlvxX9lp952oGT9/U/4QTHyZbdNfbQjR/6PNV/BMXruTa8Wrzm6RBE1uvftMi40zYcCA=="
-=======
                 <h2>VibeMeter 1.0-beta.2</h2>
                 <p><strong>Pre-release version</strong> with new features and improvements.</p>
                 <ul>
@@ -72,30 +55,57 @@
                 length="5591434"
                 type="application/octet-stream"
                 sparkle:edSignature="6mEIF/ao7T2Okla96TkOIq1qitJcPDlaM+3LxpzcWzJg+vIbY0jBoxZcxtzd+JNGArOlwrpKzuiypuZMDzOWCg=="
->>>>>>> 16f11e34
             />
             <sparkle:minimumSystemVersion>15.0</sparkle:minimumSystemVersion>
         </item>
+        
+        <!-- Existing stable releases for pre-release users -->
         <item>
-            <title>VibeMeter v1.0-beta.1</title>
-            <link>https://github.com/steipete/VibeMeter/releases/download/v1.0-beta.1/VibeMeter-1.0-beta.1.dmg</link>
-            <sparkle:version>100</sparkle:version>
-            <sparkle:shortVersionString>1.0-beta.1</sparkle:shortVersionString>
+            <title>VibeMeter 0.9.1</title>
+            <link>https://github.com/steipete/VibeMeter/releases/download/v0.9.1/VibeMeter-0.9.1.dmg</link>
+            <sparkle:version>2</sparkle:version>
+            <sparkle:shortVersionString>0.9.1</sparkle:shortVersionString>
             <description><![CDATA[
-                <h2>VibeMeter v1.0-beta.1</h2><p><strong>Pre-release version</strong></p><p><p>Pre-release version of VibeMeter v1.0-beta.1</p>
-<p></p>
-<p>⚠️ **This is a pre-release version** and may contain bugs or incomplete features.</p>
-<p></p>
-<p>This pre-release includes:</p></p>
+                <h2>VibeMeter 0.9.1</h2>
+                <p>Bug fixes and improvements for Sparkle auto-update functionality.</p>
+                <ul>
+                    <li>Fixed EdDSA signature generation in update scripts</li>
+                    <li>Improved release automation workflow</li>
+                    <li>Enhanced build script reliability</li>
+                </ul>
             ]]></description>
-            <pubDate>Wed, 04 Jun 2025 13:53:56 +0100</pubDate>
+            <pubDate>Wed, 04 Jun 2025 06:26:58 +0100</pubDate>
             <enclosure 
-                url="https://github.com/steipete/VibeMeter/releases/download/v1.0-beta.1/VibeMeter-1.0-beta.1.dmg"
-                length="5591434"
+                url="https://github.com/steipete/VibeMeter/releases/download/v0.9.1/VibeMeter-0.9.1.dmg"
+                length="5465087"
                 type="application/octet-stream"
-                sparkle:edSignature="6mEIF/ao7T2Okla96TkOIq1qitJcPDlaM+3LxpzcWzJg+vIbY0jBoxZcxtzd+JNGArOlwrpKzuiypuZMDzOWCg=="
+                sparkle:edSignature="P49hpPy77LD8RA6kgi5G87NUUvuC1tLN7oq70yTIQXHamWmPodpLFkxY0zXXDpuRUHfMwOwheGv7GHj/kD+2Dg=="
             />
-            <sparkle:minimumSystemVersion>15.0</sparkle:minimumSystemVersion>
+            <sparkle:minimumSystemVersion>14.0</sparkle:minimumSystemVersion>
+        </item>
+        
+        <item>
+            <title>VibeMeter 0.9.0</title>
+            <link>https://github.com/steipete/VibeMeter/releases/download/v0.9.0/VibeMeter-0.9.0.dmg</link>
+            <sparkle:version>1</sparkle:version>
+            <sparkle:shortVersionString>0.9.0</sparkle:shortVersionString>
+            <description><![CDATA[
+                <h2>VibeMeter 0.9.0</h2>
+                <p>First beta release with Sparkle auto-update support.</p>
+                <ul>
+                    <li>Enhanced spending tracking</li>
+                    <li>Improved UI and performance</li>
+                    <li>Fixed Sparkle EdDSA public key format</li>
+                </ul>
+            ]]></description>
+            <pubDate>Wed, 04 Jun 2025 06:23:20 +0100</pubDate>
+            <enclosure 
+                url="https://github.com/steipete/VibeMeter/releases/download/v0.9.0/VibeMeter-0.9.0.dmg"
+                length="5464649"
+                type="application/octet-stream"
+                sparkle:edSignature="dAoJFOZiiFXUbK8IjlK+GRgTeto15J4Cvp1/j/jn05TxH9U/VE+5DORgxL1qEvU3JIa46E136p9bI8N93SvFAQ=="
+            />
+            <sparkle:minimumSystemVersion>14.0</sparkle:minimumSystemVersion>
         </item>
     </channel>
 </rss>