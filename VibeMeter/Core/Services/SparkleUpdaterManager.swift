import os
import Sparkle
import UserNotifications

/// Manages the Sparkle auto-update framework integration for VibeMeter.
///
/// SparkleUpdaterManager provides:
/// - Automatic update checking and installation
/// - Update UI presentation and user interaction
/// - Delegate callbacks for update lifecycle events
/// - Configuration of update channels and behavior
///
/// This manager wraps Sparkle's functionality to provide a clean
/// interface for the rest of the application while handling all
/// update-related delegate callbacks and UI presentation.
@MainActor
@Observable
public class SparkleUpdaterManager: NSObject, SPUUpdaterDelegate, SPUStandardUserDriverDelegate,
    UNUserNotificationCenterDelegate {
    // MARK: - Static Logger for nonisolated methods

    private nonisolated static let staticLogger = Logger(subsystem: "com.steipete.vibemeter", category: "updates")

    // MARK: Lifecycle

    override init() {
        super.init()

        // Skip Sparkle initialization in test environment to avoid dialogs
        guard ProcessInfo.processInfo.environment["XCTestConfigurationFilePath"] == nil else {
            Self.staticLogger.info("SparkleUpdaterManager initialized in test mode - Sparkle disabled")
            return
        }

        // Initialize the updater controller
        initializeUpdaterController()

        // Set up notification center for gentle reminders
        setupNotificationCenter()
<<<<<<< HEAD
=======
        
        // Listen for update channel changes
        setupUpdateChannelListener()
>>>>>>> 43254e75

        Self.staticLogger
            .info("SparkleUpdaterManager initialized. Updater controller initialization completed.")

        // Only schedule startup update check in release builds
        #if !DEBUG
            scheduleStartupUpdateCheck()
        #else
            Self.staticLogger.info("SparkleUpdaterManager: Running in DEBUG mode - automatic update checks disabled")
        #endif
    }

    // MARK: Public

    // Initialize controller after self is available
    public private(set) var updaterController: SPUStandardUpdaterController!

    private func initializeUpdaterController() {
        // Always start the updater to allow manual checks
        let controller = SPUStandardUpdaterController(
            startingUpdater: true,
            updaterDelegate: self,
            userDriverDelegate: self)

        // Enable automatic update checks only in release builds
        #if DEBUG
            controller.updater.automaticallyChecksForUpdates = false
            Self.staticLogger.info("Automatic update checks disabled in DEBUG mode")
        #else
            controller.updater.automaticallyChecksForUpdates = true
            Self.staticLogger.info("Automatic update checks enabled")
        #endif

        Self.staticLogger
            .info("SparkleUpdaterManager: SPUStandardUpdaterController initialized with self as delegates.")

        updaterController = controller
    }

    private func setupNotificationCenter() {
        // Set up notification center for gentle reminders
        let center = UNUserNotificationCenter.current()
        center.delegate = self

        // Request notification permission
        Task {
            do {
                let granted = try await center.requestAuthorization(options: [.alert, .sound])
                if granted {
                    Self.staticLogger.info("Notification permission granted for gentle reminders")
                } else {
                    Self.staticLogger.warning("Notification permission denied - gentle reminders will not work")
                }
            } catch {
                Self.staticLogger.error("Failed to request notification permission: \(error)")
            }
        }

        // Set up notification categories and actions
        let updateAction = UNNotificationAction(
            identifier: "UPDATE_NOW",
            title: "Update Now",
            options: .foreground)

        let laterAction = UNNotificationAction(
            identifier: "LATER",
            title: "Later",
            options: [])

        let updateCategory = UNNotificationCategory(
            identifier: "UPDATE_AVAILABLE",
            actions: [updateAction, laterAction],
            intentIdentifiers: [],
            options: [])

        center.setNotificationCategories([updateCategory])
        Self.staticLogger.info("Notification center configured for gentle reminders")
    }
    
    private func setupUpdateChannelListener() {
        // Listen for update channel changes
        NotificationCenter.default.addObserver(
            forName: Notification.Name("UpdateChannelChanged"),
            object: nil,
            queue: .main) { [weak self] notification in
                guard let self = self,
                      let userInfo = notification.userInfo,
                      let channel = userInfo["channel"] as? UpdateChannel else { return }
                
                // Update feed URL for the new channel
                Task { @MainActor in
                    await self.updateFeedURL(for: channel)
                }
            }
        
        // Configure initial feed URL based on current settings
        Task { @MainActor in
            let currentChannel = SettingsManager.shared.updateChannel
            await self.updateFeedURL(for: currentChannel)
        }
    }
    
    // Store the current channel for the delegate method
    private var currentChannel: UpdateChannel = .stable
    
    @MainActor
    private func updateFeedURL(for channel: UpdateChannel) async {
        currentChannel = channel
        Self.staticLogger.info("Updated update channel to: \(channel.displayName)")
        
        // Optionally check for updates after changing the channel
        // This ensures users get immediate feedback when switching to pre-release
        if channel == .prerelease {
            Self.staticLogger.info("Checking for updates after switching to pre-release channel")
            updaterController.updater.checkForUpdatesInBackground()
        }
    }

    // MARK: Private

    private func scheduleStartupUpdateCheck() {
        Task { @MainActor in
            // Wait a moment for the app to finish launching before checking
            try? await Task.sleep(for: .seconds(2))
            Self.staticLogger.info("Checking for updates on startup")
            self.updaterController.updater.checkForUpdatesInBackground()
        }
    }

    // MARK: - SPUUpdaterDelegate

    // Handle when no update is found or when there's an error checking for updates
    public nonisolated func updater(_: SPUUpdater, didFinishUpdateCycleFor _: SPUUpdateCheck, error: Error?) {
        if let error = error as NSError? {
            // Check if it's a "no update found" error - this is normal and shouldn't be logged as an error
            if error.domain == "SUSparkleErrorDomain", error.code == 1001 {
                Self.staticLogger.debug("No updates available")
                return
            }

            // Check for appcast-related errors (missing file, parse errors, etc.)
            if error.domain == "SUSparkleErrorDomain",
               error.code == 2001 || // SUAppcastError
               error.code == 2002 || // SUAppcastParseError
               error.code == 2000 { // SUInvalidFeedURLError
                Self.staticLogger.warning("Appcast error (missing or invalid feed): \(error.localizedDescription)")
                // Suppress the error dialog - we'll handle this silently
                return
            }

            // For other network errors or missing appcast, log but don't show UI
            Self.staticLogger.warning("Update check failed: \(error.localizedDescription)")

            // Suppress default error dialog by not propagating the error
            return
        }

        Self.staticLogger.debug("Update check completed successfully")
    }

    // Prevent update checks if we know the appcast is not available
    public nonisolated func updater(_: SPUUpdater, mayPerform _: SPUUpdateCheck) throws {
        // You can add logic here to prevent update checks under certain conditions
        // For now, we'll allow all checks but handle errors gracefully in didFinishUpdateCycleFor
        Self.staticLogger.debug("Allowing update check")
    }

    // Handle when update is not found
    public nonisolated func updaterDidNotFindUpdate(_: SPUUpdater, error: Error) {
        let error = error as NSError
        Self.staticLogger.info("No update found: \(error.localizedDescription)")
    }
    
    // Provide dynamic feed URL based on current update channel
    public nonisolated func feedURLString(for updater: SPUUpdater) -> String? {
        let channel = MainActor.assumeIsolated {
            self.currentChannel
        }
        Self.staticLogger.info("Providing feed URL for channel: \(channel.displayName)")
        return channel.appcastURL
    }

    // MARK: - SPUStandardUserDriverDelegate

    // Called before showing any modal alert
    public nonisolated func standardUserDriverWillShowModalAlert() {
        Self.staticLogger.debug("Sparkle will show modal alert")
    }

    // Called after showing any modal alert
    public nonisolated func standardUserDriverDidShowModalAlert() {
        Self.staticLogger.debug("Sparkle did show modal alert")
    }

    // MARK: - Gentle Reminders Implementation

    /// Handles gentle reminders for background update notifications
    /// This prevents the warning about background apps not implementing gentle reminders
    public nonisolated func standardUserDriverShouldHandleShowingScheduledUpdate(
        _ update: SUAppcastItem,
        andInImmediateFocus immediateFocus: Bool) -> Bool {
        Self.staticLogger.info("Handling scheduled update notification for version \(update.displayVersionString)")

        // For background apps (when not in immediate focus), we handle the gentle reminder ourselves
        if !immediateFocus {
            Self.staticLogger.info("App not in focus, scheduling gentle reminder for update")

            // Schedule a gentle reminder using the notification center
            let updateVersion = update.displayVersionString
            Task { @MainActor in
                await self.showGentleUpdateReminder(updateVersion: updateVersion)
            }

            // Return true to indicate we're handling this ourselves
            return true
        }

        // When app is in immediate focus, let Sparkle handle it normally
        Self.staticLogger.info("App in focus, letting Sparkle handle update notification")
        return false
    }

    /// Shows a gentle reminder notification for available updates
    @MainActor
    private func showGentleUpdateReminder(updateVersion: String) async {
        Self.staticLogger.info("Showing gentle reminder for update to version \(updateVersion)")

        // Import UserNotifications framework at the top if not already imported
        let content = UNMutableNotificationContent()
        content.title = "Update Available"
        content.body = "Vibe Meter \(updateVersion) is available. Click to update."
        content.sound = .default
        content.categoryIdentifier = "UPDATE_AVAILABLE"

        // Add user info to handle the action
        content.userInfo = ["updateVersion": updateVersion]

        let request = UNNotificationRequest(
            identifier: "sparkle-update-\(updateVersion)",
            content: content,
            trigger: nil // Show immediately
        )

        do {
            try await UNUserNotificationCenter.current().add(request)
            Self.staticLogger.info("Gentle reminder notification scheduled successfully")
        } catch {
            Self.staticLogger.error("Failed to schedule gentle reminder notification: \(error)")

            // Fallback: let Sparkle handle it the normal way
            updaterController.updater.checkForUpdates()
        }
    }

    // MARK: - UNUserNotificationCenterDelegate

    /// Handle notification when app is in foreground
    public nonisolated func userNotificationCenter(
        _: UNUserNotificationCenter,
        willPresent _: UNNotification,
        withCompletionHandler completionHandler: @escaping (UNNotificationPresentationOptions) -> Void) {
        // Show notification even when app is in foreground for gentle reminders
        completionHandler([.banner, .sound])
        Self.staticLogger.debug("Presenting update notification while app in foreground")
    }

    /// Handle notification interaction (user tapped or used action)
    public nonisolated func userNotificationCenter(
        _: UNUserNotificationCenter,
        didReceive response: UNNotificationResponse,
        withCompletionHandler completionHandler: @escaping () -> Void) {
        let actionIdentifier = response.actionIdentifier

        Task { @MainActor in
            switch actionIdentifier {
            case "UPDATE_NOW", UNNotificationDefaultActionIdentifier:
                Self.staticLogger.info("User chose to update now from notification")
                // Trigger the update UI
                self.updaterController.updater.checkForUpdates()

            case "LATER":
                Self.staticLogger.info("User chose to update later from notification")
                // Do nothing - user will be reminded later

            default:
                Self.staticLogger.debug("Unknown notification action: \(actionIdentifier)")
            }
        }

        // Call completion handler immediately to avoid race conditions
        completionHandler()
    }
}<|MERGE_RESOLUTION|>--- conflicted
+++ resolved
@@ -37,13 +37,9 @@
 
         // Set up notification center for gentle reminders
         setupNotificationCenter()
-<<<<<<< HEAD
-=======
         
         // Listen for update channel changes
         setupUpdateChannelListener()
->>>>>>> 43254e75
-
         Self.staticLogger
             .info("SparkleUpdaterManager initialized. Updater controller initialization completed.")
 
