--- conflicted
+++ resolved
@@ -68,24 +68,7 @@
         case gpt35Turbo = "gpt-3.5-turbo"
         case gpt4 = "gpt-4"
         case gpt432K = "gpt-4-32k"
-<<<<<<< HEAD
         case startOfMonth = "start_of_month"
-=======
-        case startOfMonth
-        case start_of_month // snake_case fallback
-    }
-
-    init(from decoder: Decoder) throws {
-        let container = try decoder.container(keyedBy: CodingKeys.self)
-
-        self.gpt35Turbo = try container.decode(ModelUsage.self, forKey: .gpt35Turbo)
-        self.gpt4 = try container.decode(ModelUsage.self, forKey: .gpt4)
-        self.gpt432K = try container.decode(ModelUsage.self, forKey: .gpt432K)
-
-        // Try camelCase first, then snake_case as fallback
-        self.startOfMonth = try container.decodeIfPresent(String.self, forKey: .startOfMonth)
-            ?? container.decode(String.self, forKey: .start_of_month)
->>>>>>> 43254e75
     }
 }
 
@@ -96,38 +79,4 @@
     let maxTokenUsage: Int?
     let numTokens: Int
     let maxRequestUsage: Int?
-
-    // Custom decoder to handle both camelCase and snake_case from API
-    private enum CodingKeys: String, CodingKey {
-        case numRequests
-        case num_requests // snake_case fallback
-        case numRequestsTotal
-        case num_requests_total // snake_case fallback
-        case maxTokenUsage
-        case max_token_usage // snake_case fallback
-        case numTokens
-        case num_tokens // snake_case fallback
-        case maxRequestUsage
-        case max_request_usage // snake_case fallback
-    }
-
-    init(from decoder: Decoder) throws {
-        let container = try decoder.container(keyedBy: CodingKeys.self)
-
-        // Try camelCase first, then snake_case as fallback
-        self.numRequests = try container.decodeIfPresent(Int.self, forKey: .numRequests)
-            ?? container.decode(Int.self, forKey: .num_requests)
-
-        self.numRequestsTotal = try container.decodeIfPresent(Int.self, forKey: .numRequestsTotal)
-            ?? container.decode(Int.self, forKey: .num_requests_total)
-
-        self.numTokens = try container.decodeIfPresent(Int.self, forKey: .numTokens)
-            ?? container.decode(Int.self, forKey: .num_tokens)
-
-        self.maxTokenUsage = try container.decodeIfPresent(Int?.self, forKey: .maxTokenUsage)
-            ?? container.decodeIfPresent(Int?.self, forKey: .max_token_usage) ?? nil
-
-        self.maxRequestUsage = try container.decodeIfPresent(Int?.self, forKey: .maxRequestUsage)
-            ?? container.decodeIfPresent(Int?.self, forKey: .max_request_usage) ?? nil
-    }
 }