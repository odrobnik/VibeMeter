import SwiftUI

/// Settings view for configuring spending notification thresholds.
///
/// This view allows users to edit their warning and upper spending limits
/// with currency conversion display. It shows both USD amounts (stored values)
/// and converted amounts in the user's selected currency for better understanding.
struct SpendingLimitsView: View {
    let settingsManager: any SettingsManagerProtocol
    let userSessionData: MultiProviderUserSessionData

    @Environment(CurrencyData.self)
    private var currencyData
    
    @State private var warningLimitText: String = ""
    @State private var upperLimitText: String = ""
    @State private var showingResetAlert = false

    init(settingsManager: any SettingsManagerProtocol, userSessionData: MultiProviderUserSessionData) {
        self.settingsManager = settingsManager
        self.userSessionData = userSessionData
    }

    // MARK: - Helper Views

    private var warningLimitSection: some View {
        Section {
            limitContent(
                amountUSD: settingsManager.warningLimitUSD,
                convertedAmount: convertedWarningLimit,
                description: "You'll receive a notification when spending exceeds this amount.")
        } header: {
            Text("Warning Limit").font(.headline)
        }
    }

    private var upperLimitSection: some View {
        Section {
            limitContent(
                amountUSD: settingsManager.upperLimitUSD,
                convertedAmount: convertedUpperLimit,
                description: "You'll receive a critical notification when spending exceeds this amount.")
        } header: {
            Text("Upper Limit").font(.headline)
        } footer: {
            footerContent
        }
    }

    private func limitContent(amountUSD: Double, convertedAmount: Double, description: String) -> some View {
        VStack(alignment: .leading, spacing: 12) {
<<<<<<< HEAD
            LabeledContent("Amount") {
                HStack(spacing: 8) {
                    Text("$\(amountUSD.formatted(.number.precision(.fractionLength(0))))")
                        .font(.system(.body, design: .monospaced))
                        .foregroundStyle(.primary)
=======
            // Determine which text binding to use
            let textBinding: Binding<String> = {
                if description.contains("critical") {
                    return $upperLimitText
                } else {
                    return $warningLimitText
                }
            }()
            
            LabeledContent("Amount") {
                HStack(spacing: 8) {
                    Text("$")
                        .font(.system(.body, design: .monospaced))
                        .foregroundStyle(.secondary)
                    TextField("0", text: textBinding)
                        .textFieldStyle(.plain)
                        .font(.system(.body, design: .monospaced))
                        .multilineTextAlignment(.trailing)
                        .frame(width: 80)
                        .onChange(of: textBinding.wrappedValue) { _, newValue in
                            // Allow only numbers and one decimal point
                            var filtered = ""
                            var hasDecimal = false
                            for char in newValue {
                                if char.isNumber {
                                    filtered.append(char)
                                } else if char == "." && !hasDecimal {
                                    filtered.append(char)
                                    hasDecimal = true
                                }
                            }
                            
                            if filtered != newValue {
                                textBinding.wrappedValue = filtered
                            }
                            
                            // Update the actual limit value
                            if let value = Double(filtered), value >= 0 {
                                if description.contains("critical") {
                                    settingsManager.upperLimitUSD = value
                                } else {
                                    settingsManager.warningLimitUSD = value
                                }
                            }
                        }
>>>>>>> 43254e75
                    Text("USD")
                        .foregroundStyle(.secondary)
                }
            }

            VStack(alignment: .leading, spacing: 6) {
                if !currencyData.isUSD {
                    currencyApproximation(convertedAmount: convertedAmount)
                }

                Text(description)
                    .font(.caption)
                    .foregroundStyle(.secondary)
            }
        }
    }

    private func currencyApproximation(convertedAmount: Double) -> some View {
        HStack {
            Text("Approximately")
            Text("\(currencyData.selectedSymbol)\(convertedAmount.formatted(.number.precision(.fractionLength(2))))")
                .fontWeight(.medium)
            Text("in \(currencyData.selectedCode)")
        }
        .font(.caption)
        .foregroundStyle(.secondary)
    }

    private var footerContent: some View {
        HStack {
            Spacer()
            Text(
                "Limits are stored in USD and will be displayed in your selected currency (\(currencyData.selectedCode)).\nSpending thresholds apply to Cursor.")
                .font(.caption)
                .foregroundStyle(.secondary)
                .multilineTextAlignment(.center)
            Spacer()
        }
    }

    var body: some View {
        NavigationStack {
            VStack(spacing: 0) {
                Form {
                    warningLimitSection
                    upperLimitSection
<<<<<<< HEAD
=======
                    
                    Section {
                        Button("Reset to Defaults", action: {
                            showingResetAlert = true
                        })
                        .foregroundColor(.blue)
                    }
>>>>>>> 43254e75
                }
                .formStyle(.grouped)
                .scrollContentBackground(.hidden)
            }
            .navigationTitle("Spending Limits")
            .onAppear {
                // Initialize with proper decimal formatting
                if settingsManager.warningLimitUSD.truncatingRemainder(dividingBy: 1) == 0 {
                    warningLimitText = String(format: "%.0f", settingsManager.warningLimitUSD)
                } else {
                    warningLimitText = String(format: "%.2f", settingsManager.warningLimitUSD)
                }
                
                if settingsManager.upperLimitUSD.truncatingRemainder(dividingBy: 1) == 0 {
                    upperLimitText = String(format: "%.0f", settingsManager.upperLimitUSD)
                } else {
                    upperLimitText = String(format: "%.2f", settingsManager.upperLimitUSD)
                }
            }
            .alert("Reset Spending Limits", isPresented: $showingResetAlert) {
                Button("Cancel", role: .cancel) { }
                Button("Reset", role: .destructive) {
                    settingsManager.warningLimitUSD = 200.0
                    settingsManager.upperLimitUSD = 1000.0
                    warningLimitText = "200"
                    upperLimitText = "1000"
                }
            } message: {
                Text("Reset spending limits to default values?\n\nWarning limit: $200\nUpper limit: $1000")
            }
        }
    }

    private var convertedWarningLimit: Double {
        currencyData
            .convertAmount(settingsManager.warningLimitUSD, from: "USD", to: currencyData.selectedCode) ??
            settingsManager.warningLimitUSD
    }

    private var convertedUpperLimit: Double {
        currencyData
            .convertAmount(settingsManager.upperLimitUSD, from: "USD", to: currencyData.selectedCode) ??
            settingsManager.upperLimitUSD
    }
}

// MARK: - Preview

#Preview("Spending Limits - USD") {
    SpendingLimitsView(
        settingsManager: MockSettingsManager(),
        userSessionData: MultiProviderUserSessionData())
        .environment(CurrencyData())
        .frame(width: 620, height: 500)
}

@MainActor
private func makeCurrencyData() -> CurrencyData {
    let currencyData = CurrencyData()
    currencyData.updateSelectedCurrency("EUR")
    currencyData.updateExchangeRates(["EUR": 0.92])
    return currencyData
}

#Preview("Spending Limits - EUR") {
    SpendingLimitsView(
        settingsManager: MockSettingsManager.withLimits(warning: 150, upper: 800),
        userSessionData: MultiProviderUserSessionData())
        .environment(makeCurrencyData())
        .frame(width: 620, height: 500)
}<|MERGE_RESOLUTION|>--- conflicted
+++ resolved
@@ -19,6 +19,33 @@
     init(settingsManager: any SettingsManagerProtocol, userSessionData: MultiProviderUserSessionData) {
         self.settingsManager = settingsManager
         self.userSessionData = userSessionData
+    }
+
+    var body: some View {
+        NavigationStack {
+            Form {
+                warningLimitSection
+                upperLimitSection
+            }
+            .formStyle(.grouped)
+            .scrollContentBackground(.hidden)
+            .navigationTitle("Spending Limits")
+            .onAppear {
+                // Initialize text fields with current values
+                warningLimitText = String(format: "%.2f", settingsManager.warningLimitUSD)
+                upperLimitText = String(format: "%.2f", settingsManager.upperLimitUSD)
+            }
+        }
+    }
+
+    // MARK: - Computed Properties
+
+    private var convertedWarningLimit: Double {
+        currencyData.convertFromUSD(settingsManager.warningLimitUSD, to: currencyData.selectedCode)
+    }
+
+    private var convertedUpperLimit: Double {
+        currencyData.convertFromUSD(settingsManager.upperLimitUSD, to: currencyData.selectedCode)
     }
 
     // MARK: - Helper Views
@@ -49,13 +76,6 @@
 
     private func limitContent(amountUSD: Double, convertedAmount: Double, description: String) -> some View {
         VStack(alignment: .leading, spacing: 12) {
-<<<<<<< HEAD
-            LabeledContent("Amount") {
-                HStack(spacing: 8) {
-                    Text("$\(amountUSD.formatted(.number.precision(.fractionLength(0))))")
-                        .font(.system(.body, design: .monospaced))
-                        .foregroundStyle(.primary)
-=======
             // Determine which text binding to use
             let textBinding: Binding<String> = {
                 if description.contains("critical") {
@@ -101,7 +121,6 @@
                                 }
                             }
                         }
->>>>>>> 43254e75
                     Text("USD")
                         .foregroundStyle(.secondary)
                 }
@@ -141,91 +160,13 @@
             Spacer()
         }
     }
-
-    var body: some View {
-        NavigationStack {
-            VStack(spacing: 0) {
-                Form {
-                    warningLimitSection
-                    upperLimitSection
-<<<<<<< HEAD
-=======
-                    
-                    Section {
-                        Button("Reset to Defaults", action: {
-                            showingResetAlert = true
-                        })
-                        .foregroundColor(.blue)
-                    }
->>>>>>> 43254e75
-                }
-                .formStyle(.grouped)
-                .scrollContentBackground(.hidden)
-            }
-            .navigationTitle("Spending Limits")
-            .onAppear {
-                // Initialize with proper decimal formatting
-                if settingsManager.warningLimitUSD.truncatingRemainder(dividingBy: 1) == 0 {
-                    warningLimitText = String(format: "%.0f", settingsManager.warningLimitUSD)
-                } else {
-                    warningLimitText = String(format: "%.2f", settingsManager.warningLimitUSD)
-                }
-                
-                if settingsManager.upperLimitUSD.truncatingRemainder(dividingBy: 1) == 0 {
-                    upperLimitText = String(format: "%.0f", settingsManager.upperLimitUSD)
-                } else {
-                    upperLimitText = String(format: "%.2f", settingsManager.upperLimitUSD)
-                }
-            }
-            .alert("Reset Spending Limits", isPresented: $showingResetAlert) {
-                Button("Cancel", role: .cancel) { }
-                Button("Reset", role: .destructive) {
-                    settingsManager.warningLimitUSD = 200.0
-                    settingsManager.upperLimitUSD = 1000.0
-                    warningLimitText = "200"
-                    upperLimitText = "1000"
-                }
-            } message: {
-                Text("Reset spending limits to default values?\n\nWarning limit: $200\nUpper limit: $1000")
-            }
-        }
-    }
-
-    private var convertedWarningLimit: Double {
-        currencyData
-            .convertAmount(settingsManager.warningLimitUSD, from: "USD", to: currencyData.selectedCode) ??
-            settingsManager.warningLimitUSD
-    }
-
-    private var convertedUpperLimit: Double {
-        currencyData
-            .convertAmount(settingsManager.upperLimitUSD, from: "USD", to: currencyData.selectedCode) ??
-            settingsManager.upperLimitUSD
-    }
 }
 
-// MARK: - Preview
-
-#Preview("Spending Limits - USD") {
+#Preview {
     SpendingLimitsView(
         settingsManager: MockSettingsManager(),
-        userSessionData: MultiProviderUserSessionData())
-        .environment(CurrencyData())
-        .frame(width: 620, height: 500)
-}
-
-@MainActor
-private func makeCurrencyData() -> CurrencyData {
-    let currencyData = CurrencyData()
-    currencyData.updateSelectedCurrency("EUR")
-    currencyData.updateExchangeRates(["EUR": 0.92])
-    return currencyData
-}
-
-#Preview("Spending Limits - EUR") {
-    SpendingLimitsView(
-        settingsManager: MockSettingsManager.withLimits(warning: 150, upper: 800),
-        userSessionData: MultiProviderUserSessionData())
-        .environment(makeCurrencyData())
-        .frame(width: 620, height: 500)
+        userSessionData: PreviewData.mockMultiProviderUserSessionData
+    )
+    .environment(PreviewData.mockCurrencyData)
+    .frame(width: 600, height: 400)
 }