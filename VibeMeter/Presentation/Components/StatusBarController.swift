--- conflicted
+++ resolved
@@ -173,11 +173,7 @@
         case .rightMouseUp:
             showCustomMenu()
         default:
-<<<<<<< HEAD
-            togglePopover() // Fallback to popover
-=======
             togglePopover()
->>>>>>> 43254e75
         }
     }
 
